/******************************************************************************
* Copyright (c) 2016, Connor Manning (connor@hobu.co)
*
* Entwine -- Point cloud indexing
*
* Entwine is available under the terms of the LGPL2 license. See COPYING
* for specific license text and more information.
*
******************************************************************************/

#pragma once

#include <entwine/third/json/json.hpp>
#include <entwine/types/point.hpp>

namespace entwine
{

class Range;

class BBox
{
public:
    BBox();
    BBox(Point min, Point max, bool is3d);
    BBox(const BBox& other);
    BBox(const Json::Value& json);

    void set(Point min, Point max, bool is3d);

    const Point& min() const { return m_min; }
    const Point& max() const { return m_max; }
    const Point& mid() const { return m_mid; }

    // Returns true if this BBox shares any area in common with another.
    bool overlaps(const BBox& other) const;

    // Returns true if the requested point is contained within this BBox.
    bool contains(const Point& p) const;

    double width() const;   // Length in X.
    double depth() const;   // Length in Y.
    double height() const;  // Length in Z.

    void goNwu();
    void goNwd(bool force2d = false);
    void goNeu();
    void goNed(bool force2d = false);
    void goSwu();
    void goSwd(bool force2d = false);
    void goSeu();
    void goSed(bool force2d = false);

    bool exists() const { return Point::exists(m_min) && Point::exists(m_max); }
    bool is3d() const { return m_is3d; }

    Json::Value toJson() const;

    void grow(const BBox& bbox);
    void grow(const Point& p);
    void growZ(const Range& range);

    // Bloat coordinates to nearest integer.
    void bloat()
    {
        m_min.x = std::floor(m_min.x);
        m_min.y = std::floor(m_min.y);
        m_min.z = std::floor(m_min.z);
        m_max.x = std::ceil(m_max.x);
        m_max.y = std::ceil(m_max.y);
        m_max.z = std::ceil(m_max.z);

        setMid();
    }

    // Bloat all coordinates necessary to form a cube.
    void cubeify()
    {
        const double xDist(m_max.x - m_min.x);
        const double yDist(m_max.y - m_min.y);
        const double zDist(m_max.z - m_min.z);

        const double radius(std::max(std::max(xDist, yDist), zDist) / 2);
<<<<<<< HEAD

=======
>>>>>>> 646fb153

        m_min.x = m_mid.x - radius;
        m_min.y = m_mid.y - radius;
        m_min.z = m_mid.z - radius;

        m_max.x = m_mid.x + radius;
        m_max.y = m_mid.y + radius;
        m_max.z = m_mid.z + radius;
    }

private:
    Point m_min;
    Point m_max;
    Point m_mid;

    bool m_is3d;

    void setMid();

    void check(const Point& min, const Point& max) const;
};

std::ostream& operator<<(std::ostream& os, const BBox& bbox);

} // namespace entwine
<|MERGE_RESOLUTION|>--- conflicted
+++ resolved
@@ -81,10 +81,6 @@
         const double zDist(m_max.z - m_min.z);
 
         const double radius(std::max(std::max(xDist, yDist), zDist) / 2);
-<<<<<<< HEAD
-
-=======
->>>>>>> 646fb153
 
         m_min.x = m_mid.x - radius;
         m_min.y = m_mid.y - radius;
